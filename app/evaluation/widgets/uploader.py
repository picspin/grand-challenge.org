import re
import uuid
from collections import Iterable
from datetime import timedelta

from django import forms
from django.core.exceptions import ValidationError
from django.core.files.uploadedfile import UploadedFile
from django.forms.widgets import Widget
from django.http.request import HttpRequest
from django.http.response import HttpResponseBadRequest, \
    JsonResponse, HttpResponseForbidden
from django.template.loader import get_template
<<<<<<< HEAD
from io import IOBase

from pytz import utc
=======
from django.utils import timezone
>>>>>>> 0b16d6db

from evaluation.models import StagedFile


def cleanup_stale_files():
    """
    Cleanup routine target function to be invoked repeatedly. It scans the
    database for stale uploaded files and deletes them.
    """
<<<<<<< HEAD
    now = datetime.datetime.utcnow().replace(tzinfo=utc)
=======
    now = timezone.now()
>>>>>>> 0b16d6db
    files_to_delete = StagedFile.objects.filter(timeout__lt=now).all()
    for file in files_to_delete:
        print(f"Deleting {file.id}...")
        file.delete()


class InvalidRequestException(Exception): pass


class AjaxUploadWidget(Widget):
    """
    A widget that implements asynchronous file uploads for forms. It creates
    a list of database ids and adds them to the form using AJAX requests.

    To use this widget, a website must fulfill certain requirements:
     - The following JavaScript libraries must be loaded:
       - jQuery (3.2.1)
       - jQuery-ui (1.12.1)
       - blueimp-file-upload (9.19.1)
     - The website must include the JS and CSS files defined in the classes
       variables CSS and JS
     - The website must define a djang csfr-token by either:
       - defining a hidden input element with the name 'csrfmiddlewaretoken'
         (use the {% csrf_token %} template function for this).
       - define the csfr_token by defining the global javascript variable
         'upload_csrf_token'
     - For each widget a valid ajax-receiver must be installed. Each instance
       of an AjaxUploadWidget exposes the function 'handle_ajax' as handler
       for ajax requests. During initialization, the ajax-path must be
       defined using the 'ajax_target_path' named parameter
     - Add cleanup service call to cleanup_stale_files in a background worker

    Notes
    -----
    There are potential security risks with the implementation. First of all,
    uploads are not linked to any session or similar. Anyone who can guess
    a valid database id referring to a file, can also refer to this file. What
    this means depends on the actual app that uses this widget.

    This widget will require updating when moving forward from django 1.8.
    """

    CSS = "/static/evaluation/upload_widget.css"
    JS = "/static/evaluation/upload_widget.js"

    TEMPLATE_ATTRS = dict(JS=JS, CSS=CSS)

    def __init__(
            self,
            *args,
            ajax_target_path: str = None,
            **kwargs):
        super(AjaxUploadWidget, self).__init__(*args, **kwargs)

        if ajax_target_path is None:
            raise ValueError("AJAX target path required")

        self.ajax_target_path = ajax_target_path
        self.timeout = timedelta(hours=2)

    def _handle_complete(
            self,
            request: HttpRequest,
            csrf_token: str,
            uploaded_file: UploadedFile) -> dict:
        new_staged_file = StagedFile.objects.create(
            csrf=csrf_token,
            client_id=None,
            client_filename=uploaded_file.name,

            file_id=uuid.uuid4(),
<<<<<<< HEAD
            timeout=(datetime.datetime.utcnow() + self.timeout)
                .replace(tzinfo=utc),
=======
            timeout=timezone.now() + self.timeout,
>>>>>>> 0b16d6db

            file=uploaded_file,
            start_byte=0,
            end_byte=uploaded_file.size - 1,
            total_size=uploaded_file.size,
        )

        return {
            "filename": new_staged_file.client_filename,
            "uuid": new_staged_file.file_id,
            "extra_attrs": {},
        }

    def _handle_chunked(
            self,
            request: HttpRequest,
            csrf_token: str,
            uploaded_file: UploadedFile) -> dict:
        # Only content ranges of the form
        #
        #   bytes-unit SP byte-range-resp
        #
        # according to rfc7233 are accepted. See here:
        # https://tools.ietf.org/html/rfc7233#appendix-C
        range_header = request.META.get("HTTP_CONTENT_RANGE", None)
        if not range_header:
            raise InvalidRequestException(
                "Client did not supply Content-Range")
        range_match = re.match(
            r"bytes (?P<start>[0-9]{1,32})-(?P<end>[0-9]{1,32})/(?P<length>\*|[0-9]{1,32})",
            range_header)
        if not range_header:
            raise InvalidRequestException("Supplied invalid Content-Range")
        start_byte = int(range_match.group("start"))
        end_byte = int(range_match.group("end"))
        if range_match.group("length") is None:
            total_size = None
        else:
            total_size = int(range_match.group("length"))
        if start_byte > end_byte:
            raise InvalidRequestException("Supplied invalid Content-Range")
        if (total_size is not None) and (end_byte >= total_size):
            raise InvalidRequestException("End byte exceeds total file size")
        if end_byte - start_byte + 1 != uploaded_file.size:
            raise InvalidRequestException("Invalid start-end byte range")

        client_id = request.META.get(
            "X-Upload-ID",
            request.POST.get(
                "X-Upload-ID",
                None))
        if not client_id:
            raise InvalidRequestException(
                "Client did not supply a X-Upload-ID")
        if len(client_id) > 128:
            raise InvalidRequestException("X-Upload-ID is too long")

        # Verify consistency and generate file ids
        other_chunks = StagedFile.objects.filter(
            csrf=csrf_token, client_id=client_id).all()
        if len(other_chunks) == 0:
            file_id = uuid.uuid4()
        else:
            chunk_intersects = other_chunks.filter(
                start_byte__lte=end_byte, end_byte__gte=start_byte).exists()
            if chunk_intersects:
                raise InvalidRequestException("Overlapping chunks")

            inconsisent_filenames = other_chunks.exclude(
                client_filename=uploaded_file.name).exists()
            if inconsisent_filenames:
                raise InvalidRequestException(
                    "Chunks have inconsistent filenames")

            if total_size is not None:
                inconsistent_total_size = other_chunks.exclude(
                    total_size=None).exclude(
                    total_size=total_size).exists()
                if inconsistent_total_size:
                    raise InvalidRequestException("Inconsistent total size")

            file_id = other_chunks[0].file_id

        new_staged_file = StagedFile.objects.create(
            csrf=csrf_token,
            client_id=client_id,
            client_filename=uploaded_file.name,

            file_id=file_id,
<<<<<<< HEAD
            timeout=(datetime.datetime.utcnow() + self.timeout)
                .replace(tzinfo=utc),
=======
            timeout=timezone.now() + self.timeout,
>>>>>>> 0b16d6db

            file=uploaded_file,
            start_byte=start_byte,
            end_byte=end_byte,
            total_size=total_size,
        )

        return {
            "filename": new_staged_file.client_filename,
            "uuid": new_staged_file.file_id,
            "extra_attrs": {},
        }

    def handle_ajax(self, request: HttpRequest):
        if request.method != "POST":
            return HttpResponseBadRequest()

        csrf_token = request.META.get('CSRF_COOKIE', None)
        if not csrf_token:
            return HttpResponseForbidden("CSRF token is missing")

        if "HTTP_CONTENT_RANGE" in request.META:
            handler = self._handle_chunked
        else:
            handler = self._handle_complete

        result = []
        try:
            for uploaded_file in request.FILES.values():
                result.append(handler(request, csrf_token, uploaded_file))
        except InvalidRequestException as e:
            return HttpResponseBadRequest(str(e))

        return JsonResponse(result, safe=False)

    def render(self, name, value, attrs=None):
        template = get_template("widgets/uploader.html")

        if isinstance(value, Iterable):
            value = ",".join(str(x) for x in value)
        elif value in (None, ""):
            value = ""
        else:
            value = str(value)

        context = {
            "target": self.ajax_target_path,
            "value": value,
            "name": name,
            "attrs": attrs,
        }

        return template.render(context=context)


class IntervalMap:
    def __init__(self):
        self.__endpoints = []

    def append_interval(self, length, label):
        self.__endpoints.append((len(self) + length, label))
        self.__endpoints.sort()

    def __find_endpoint_index(self, i):
        def find(start, end):
            # use nested intervals to find correct label
            if start == end:
                return start
            else:
                mid = (start + end) // 2
                if self.__endpoints[mid][0] > i:
                    return find(start, mid)
                else:
                    return find(mid + 1, end)
        if i >= len(self):
            return None
        else:
            return find(0, len(self.__endpoints))

    def get_offset(self, i):
        endpoint_index = self.__find_endpoint_index(i)
        if endpoint_index is None:
            return None
        elif endpoint_index == 0:
            return 0
        else:
            return self.__endpoints[endpoint_index - 1][0]

    def __getitem__(self, i):
        endpoint_index = self.__find_endpoint_index(i)
        if endpoint_index is None:
            return None
        else:
            return self.__endpoints[endpoint_index][1]

    def __len__(self):
        return self.__endpoints[-1][0] if self.__endpoints else 0


class OpenedStagedAjaxFile(IOBase):
    def __init__(self, _uuid):
        super(OpenedStagedAjaxFile, self).__init__()

        self.__uuid = _uuid

        self.__chunks = list(
            StagedFile.objects.filter(file_id=self.__uuid).all())
        self.__chunks.sort(key=lambda x: x.start_byte)

        self.__chunk_map = IntervalMap()
        for chunk in self.__chunks:
            self.__chunk_map.append_interval(
                chunk.end_byte - chunk.start_byte + 1,
                chunk)

        self.__file_pointer = 0

        self.__current_chunk = None

    @property
    def closed(self):
        return self.__chunks is None

    @property
    def size(self):
        if self.closed:
            return None
        else:
            return len(self.__chunk_map)

    def readable(self, *args, **kwargs):
        return True

    def writable(self, *args, **kwargs):
        return False

    def seekable(self, *args, **kwargs):
        return True

    def read(self):
        return self.read(1)[0]

    def read(self, count):
        if self.closed:
            raise IOError('file closed')
        if not (0 <= self.__file_pointer < self.size):
            return EOFError('file ended')

        result = b""
        while len(result) < count:
            if self.__file_pointer >= len(self.__chunk_map):
                break

            this_chunk = self.__chunk_map[self.__file_pointer]
            if this_chunk is not self.__current_chunk:
                # we need to switch to a new chunk
                if self.__current_chunk is not None:
                    self.__current_chunk.file.close()
                    self.__current_chunk = None

                this_chunk.file.open('rb')
                this_chunk.file.seek(
                    self.__file_pointer - this_chunk.start_byte)
                self.__current_chunk = this_chunk

            read_size = min(
                count - len(result),
                self.__current_chunk.end_byte + 1 - self.__file_pointer)
            result += self.__current_chunk.file.read(read_size)
            self.__file_pointer += read_size

        return result

    def seek(self, offset, from_what=0):
        if self.closed:
            raise IOError('file closed')

        new_pointer = None
        if from_what == 0:
            new_pointer = offset
        elif from_what == 1:
            new_pointer = self.__file_pointer + offset
        elif from_what == 2:
            new_pointer = self.size + offset

        if not (0 <= new_pointer <= self.size):
            raise EOFError('new pointer outside file boundaries')

        self.__file_pointer = new_pointer
        return self.__file_pointer

    def tell(self, *args, **kwargs):
        if self.closed:
            raise IOError('file closed')
        return self.__file_pointer

    def close(self):
        if not self.closed:
            self.__chunks = None
            if self.__current_chunk is not None:
                self.__current_chunk.file.close()
                self.__current_chunk = None


class StagedAjaxFile:
    def __init__(self, _uuid: uuid.UUID):
        super(StagedAjaxFile, self).__init__()

        if not isinstance(_uuid, uuid.UUID):
            raise TypeError("uuid parameter must be uuid.UUID")
        self.__uuid = _uuid

    @property
    def uuid(self):
        return self.__uuid

    @property
    def name(self):
        chunks = StagedFile.objects \
            .filter(file_id=self.__uuid) \
            .first().client_filename

    @property
    def exists(self):
        return StagedFile.objects.filter(file_id=self.__uuid).exists()

    @property
    def size(self):
        chunks = StagedFile.objects.filter(file_id=self.__uuid).all()

        remaining_size = None

        # Check if we want to verify some total size
        total_sized_chunks = chunks.exclude(total_size=None)
        if total_sized_chunks.exists():
            remaining_size = total_sized_chunks.first().total_size

        current_size = 0
        for chunk in sorted(chunks, key=lambda x: x.start_byte):
            print(chunk.start_byte, chunk.end_byte, remaining_size)
            if chunk.start_byte != current_size:
                print("*" * 30, "Invalid end byte")
                return None
            current_size = chunk.end_byte + 1
            if remaining_size is not None:
                remaining_size -= chunk.end_byte - chunk.start_byte + 1

        if remaining_size is not None:
            if remaining_size != 0:
                print("*" * 30, "Invalid remaining size:", remaining_size)
                return None

        return current_size

    @property
    def is_complete(self):
        return self.size is not None

    def open(self):
        if not self.is_complete:
            raise IOError("incomplete upload")
        return OpenedStagedAjaxFile(self.__uuid)


class UploadedAjaxFileList(forms.Field):
    def to_python(self, value):
        allowed_characters = '0123456789abcdefABCDEF-,'
        if any(c for c in value if c not in allowed_characters):
            raise ValidationError(
                "UUID list includes invalid characters")

        split_items = value.split(",")
        uuids = []
        for s in split_items:
            try:
                uuids.append(uuid.UUID(s))
            except ValueError:
                raise ValidationError(
                    "Not a valid UUID: %(string)s",
                    {"string": s})

        return [StagedAjaxFile(uuid) for uuid in uuids]

    def prepare_value(self, value):
        # convert value to be stuffed into the html
        pass<|MERGE_RESOLUTION|>--- conflicted
+++ resolved
@@ -1,7 +1,10 @@
 import re
 import uuid
+
 from collections import Iterable
 from datetime import timedelta
+
+from io import IOBase
 
 from django import forms
 from django.core.exceptions import ValidationError
@@ -11,13 +14,8 @@
 from django.http.response import HttpResponseBadRequest, \
     JsonResponse, HttpResponseForbidden
 from django.template.loader import get_template
-<<<<<<< HEAD
-from io import IOBase
-
-from pytz import utc
-=======
 from django.utils import timezone
->>>>>>> 0b16d6db
+
 
 from evaluation.models import StagedFile
 
@@ -27,11 +25,7 @@
     Cleanup routine target function to be invoked repeatedly. It scans the
     database for stale uploaded files and deletes them.
     """
-<<<<<<< HEAD
-    now = datetime.datetime.utcnow().replace(tzinfo=utc)
-=======
     now = timezone.now()
->>>>>>> 0b16d6db
     files_to_delete = StagedFile.objects.filter(timeout__lt=now).all()
     for file in files_to_delete:
         print(f"Deleting {file.id}...")
@@ -103,12 +97,7 @@
             client_filename=uploaded_file.name,
 
             file_id=uuid.uuid4(),
-<<<<<<< HEAD
-            timeout=(datetime.datetime.utcnow() + self.timeout)
-                .replace(tzinfo=utc),
-=======
             timeout=timezone.now() + self.timeout,
->>>>>>> 0b16d6db
 
             file=uploaded_file,
             start_byte=0,
@@ -198,12 +187,7 @@
             client_filename=uploaded_file.name,
 
             file_id=file_id,
-<<<<<<< HEAD
-            timeout=(datetime.datetime.utcnow() + self.timeout)
-                .replace(tzinfo=utc),
-=======
             timeout=timezone.now() + self.timeout,
->>>>>>> 0b16d6db
 
             file=uploaded_file,
             start_byte=start_byte,
