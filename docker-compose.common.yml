version: '2.3'

services:

  web:
    build:
      context: .
      dockerfile: ./dockerfiles/web/Dockerfile
    environment:
      - GOOGLE_ANALYTICS_ID=UA-XXXXX-Y
    command: >-
<<<<<<< HEAD
      dockerize -wait tcp://db:3306 -timeout 120s bash -c "
      [ -e /static ] || rm -rf /static
      && python manage.py collectstatic --noinput
=======
      dockerize -wait tcp://postgres:5432 -timeout 120s bash -c "
      python manage.py collectstatic --noinput
>>>>>>> fea1417f
      && mkdir -p /dbox/Dropbox/media/
      && python manage.py migrate
      && python manage.py check_permissions
      && python manage.py initcomicdemo
      && gunicorn -b 0.0.0.0 config.wsgi
      "
    restart: always

  http:
    build: ./dockerfiles/http
    environment:
      - SERVER_NAME=localhost
      - SENDFILE_STATUS=off
    command: >-
      bash -c "envsubst '$$SERVER_NAME $$SENDFILE_STATUS' < /tmp/nginx.conf.template > /etc/nginx/nginx.conf
      && openssl req -x509 -newkey rsa:4096 -keyout /etc/ssl/private/$$SERVER_NAME.key -out /etc/ssl/certs/$$SERVER_NAME.crt -days 365 -nodes -subj '/CN=$$SERVER_NAME'
      && nginx -g 'daemon off;'"
    restart: always

  memcached:
    image: memcached:1.4
    restart: always

  redis:
    image: redis:4.0
    command: redis-server --appendonly yes
    restart: always<|MERGE_RESOLUTION|>--- conflicted
+++ resolved
@@ -9,14 +9,9 @@
     environment:
       - GOOGLE_ANALYTICS_ID=UA-XXXXX-Y
     command: >-
-<<<<<<< HEAD
-      dockerize -wait tcp://db:3306 -timeout 120s bash -c "
+      dockerize -wait tcp://postgres:5432 -timeout 120s bash -c "
       [ -e /static ] || rm -rf /static
       && python manage.py collectstatic --noinput
-=======
-      dockerize -wait tcp://postgres:5432 -timeout 120s bash -c "
-      python manage.py collectstatic --noinput
->>>>>>> fea1417f
       && mkdir -p /dbox/Dropbox/media/
       && python manage.py migrate
       && python manage.py check_permissions
