
function ComicViewer2D(domElementId, options) {
  var self = this;
  
  // May contain:
  // host: MeVisLab WorkerService IP
  // port: websocket port
<<<<<<< HEAD
  this._options = options || {'host': "134.102.230.19", 'port': 4115};
=======
  this._options = {'host': "134.102.230.19", 'port': 4114, 'width': 400, 'height': 300, 'deferredLoad':false, 'extensionFilter':"", 'showBrowser':1};
  jQuery.extend(this._options, options);
>>>>>>> 57adea7d
  this._elementId = domElementId;
  this._elementSelector = "#"+domElementId;
  this._mlabModuleName = "DIAGRemoteViewport"
  this._isInit = false;
    
  this._readyCallback = null;
  this._measurementsChangedCallback = null;
  this._errorCallback = null;
  this._logCallback = null;
  this.ctx = null;

  this.init = function(readyCallback){
    var element = document.createElement("script");
    element.src = "/static/js/mlabRemote/Application.js";
    element.onload = function() {
      
      if (!self._options['showBrowser']) {
        $(self._elementSelector + " .MLABMLItemModelViewControl").hide();
      }
      if (self._options['deferredLoad']) {
        $(self._elementSelector).html("<br><br>Please click me to load");
        $(self._elementSelector).css("background", "nil");
        $(self._elementSelector).css("background-color", "#333");
        $(self._elementSelector).css("color", "white");
        $(self._elementSelector).css("padding", "10px");
        $(self._elementSelector).click(function () {
            $(self._elementSelector).html("");
            self._mlabRemoteLoaded();
            $(self._elementSelector).css("background", "nil");
            $(self._elementSelector).css("background-color", "transparent");
            $(self._elementSelector).css("color", "black");
            $(self._elementSelector).css("padding", "0px");
            $(self._elementSelector).off('click');
            })
      } else {
        self._mlabRemoteLoaded();
      }
    };
    element.onerror = function() {
      self._mlabRemoteLoadError();
    };
    document.getElementsByTagName("head")[0].appendChild(element);
    self._readyCallback = readyCallback;
  }
  
  this._mlabRemoteLoaded = function() {
    if (self._isInit) return;
    self._isInit = true;
    self._gApp = gApp;
    $(self._elementSelector).append($("<div style='width:"+this._options['width']+"px; height:"+this._options['height']+"px' name='runmacro' id='"+this._mlabModuleName+"' class='"+this._mlabModuleName+"'></div>"));
    if (self._options.host) {
      self._gApp.setWebSocketHostName(self._options.host)
    }
    if (self._options.port) {
      self._gApp.setWebSocketPort(self._options.port)
    }
    options = {"framework": "jQueryUI",
               "streaming": "1",
               "jsResourcesRoot": "/static/js/mlabRemote/",
               "cssResourcesRoot": "/static/css/",
               "style": "fme.viewer2d.css"};
    self._gApp.initialize(self._internalResourcesLoaded, options);
  }
  
  this._mlabRemoteLoadError = function () {
    
  }
  
  this._internalResourcesLoaded = function() {
    // Load custom javascript and css files
    var scriptModules = [];
    var cssModules = [];
    console.log("calling loadresources")
    //self._gApp.loadResources(scriptModules, cssModules, self._resourcesLoaded);
    self._gApp.bodyReady(self._moduleWindowCreatedCallback);
  }
  
  this._resourcesLoaded = function () {
    //self._gApp.bodyReady(self._moduleWindowCreatedCallback);
  }
  
  this._moduleWindowCreatedCallback = function (moduleCtx) {
    self.ctx = moduleCtx;
    if (self._readyCallback) {
      self._readyCallback();
    }
    ctrl = $(self._elementSelector + " .MLABRemoteRenderingControl")[0]
    ctrl.mlabControl.resizeViewport(self._options['width'], self._options['height']);
    if (self._options['extensionFilter']) {
        self.setExtensionFilter(self._options['extensionFilter']);
    }
  }
  
  this.setDataRoot = function(rootPath) {
    self.ctx.sendGenericRequest("setDataRoot", [rootPath], function(arguments) {
      // process return value
    });
  }
  
  this.setExtensionFilter = function(extensionFilter) {
    self.ctx.sendGenericRequest("setExtensionFilter", [extensionFilter], function(arguments) {
      // process return value
    });
  }
  
  this.loadImage = function(imageFilename){
    self.ctx.sendGenericRequest("loadImage", [imageFilename], function(arguments) {
      // process return value
    });
  }
  
  this.setErrorCallback = function(callback) {
    self._errorCallback = callback;
  }

  this.setLogCallback = function(callback) {
    self._logCallback = callback;
  }
}
<|MERGE_RESOLUTION|>--- conflicted
+++ resolved
@@ -5,12 +5,9 @@
   // May contain:
   // host: MeVisLab WorkerService IP
   // port: websocket port
-<<<<<<< HEAD
-  this._options = options || {'host': "134.102.230.19", 'port': 4115};
-=======
-  this._options = {'host': "134.102.230.19", 'port': 4114, 'width': 400, 'height': 300, 'deferredLoad':false, 'extensionFilter':"", 'showBrowser':1};
+
+  this._options = {'host': "134.102.230.19", 'port': 4115, 'width': 400, 'height': 300, 'deferredLoad':false, 'extensionFilter':"", 'showBrowser':1};
   jQuery.extend(this._options, options);
->>>>>>> 57adea7d
   this._elementId = domElementId;
   this._elementSelector = "#"+domElementId;
   this._mlabModuleName = "DIAGRemoteViewport"
