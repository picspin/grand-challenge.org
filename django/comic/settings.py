--- conflicted
+++ resolved
@@ -9,18 +9,11 @@
 )
 
 
-<<<<<<< HEAD
-# Sjoerd 19-06-2012: used as starting points for various other paths.
-# realpath(__file__) starts in the "Comic" app dir. We need to 
-# go one dir higher. Path.dirname twice will do this
-SITE_ROOT = os.path.join(os.path.dirname(os.path.dirname(os.path.realpath(__file__))))
-=======
 
 # Sjoerd: used as starting points for various other paths.
 # realpath(__file__) starts in the "Comic" app dir. We need to 
 # go one dir higher so path.join("..")
 SITE_ROOT = os.path.dirname(os.path.dirname(os.path.realpath(__file__)))
->>>>>>> 30e626cd
 
 
 MANAGERS = ADMINS
@@ -28,11 +21,7 @@
 DATABASES = {
     'default': {
         'ENGINE': 'django.db.backends.sqlite3', # Add 'postgresql_psycopg2', 'mysql', 'sqlite3' or 'oracle'.
-<<<<<<< HEAD
-        'NAME': os.path.join(SITE_ROOT,'sqlite.db'),                      # Or path to database file if using sqlite3.
-=======
         'NAME': os.path.join(SITE_ROOT,"sqlite.db"),  # Or path to database file if using sqlite3.
->>>>>>> 30e626cd
         'USER': '',                      # Not used with sqlite3.
         'PASSWORD': '',                  # Not used with sqlite3.
         'HOST': '',                      # Set to empty string for localhost. Not used with sqlite3.
@@ -93,11 +82,7 @@
     # Always use forward slashes, even on Windows.
     # Don't forget to use absolute paths, not relative paths.
     
-<<<<<<< HEAD
-    os.path.join(SITE_ROOT,"Static"),
-=======
     os.path.join(SITE_ROOT,"static"),
->>>>>>> 30e626cd
     #"D:/userdata/Sjoerd/Aptana Studio 3 Workspace/comic-django/django/Static",
 )
 
