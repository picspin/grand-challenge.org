--- conflicted
+++ resolved
@@ -1,11 +1,7 @@
 {
     "_meta": {
         "hash": {
-<<<<<<< HEAD
-            "sha256": "5bf5d5b5ae360bafb2f9dbf365b656c0da7cd92b2ab0c09389bce132a77fa8c4"
-=======
-            "sha256": "6773e65b43f2b70722fd0c006f2f707f3a3addb0d83b081ae37e79bc94f40288"
->>>>>>> fe3d74f2
+            "sha256": "620e1558b785b00ee8bb4f1229e387f740cd7df5419b24a9c49fe8eb4f9b91e7"
         },
         "pipfile-spec": 6,
         "requires": {},
