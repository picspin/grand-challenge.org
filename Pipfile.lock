{
    "_meta": {
        "hash": {
<<<<<<< HEAD
            "sha256": "67696ebb8f5d6ed52d0fae9f8bcd7a9be9e1ce09d3a523c640f3b949f40c6cbe"
=======
            "sha256": "3b6b55dc8523af6ef0337aa2512e677ff2ab971221c11d63d651ba515bdfde15"
>>>>>>> baab1dab
        },
        "pipfile-spec": 6,
        "requires": {},
        "sources": [
            {
                "name": "pypi",
                "url": "https://pypi.python.org/simple",
                "verify_ssl": true
            }
        ]
    },
    "default": {
        "amqp": {
            "hashes": [
                "sha256:4e28d3ea61a64ae61830000c909662cb053642efddbe96503db0e7783a6ee85b",
                "sha256:cba1ace9d4ff6049b190d8b7991f9c1006b443a5238021aca96dd6ad2ac9da22"
            ],
            "version": "==2.2.2"
        },
        "beautifulsoup4": {
            "hashes": [
                "sha256:11a9a27b7d3bddc6d86f59fb76afb70e921a25ac2d6cc55b40d072bd68435a76",
                "sha256:7015e76bf32f1f574636c4288399a6de66ce08fb7b2457f628a8d70c0fbabb11",
                "sha256:808b6ac932dccb0a4126558f7dfdcf41710dd44a4ef497a0bb59a77f9f078e89"
            ],
            "index": "pypi",
            "version": "==4.6.0"
        },
        "billiard": {
            "hashes": [
                "sha256:1d7b22bdc47aa52841120fcd22a74ae4fc8c13e9d3935643098184f5788c3ce6",
                "sha256:abd9ce008c9a71ccde2c816f8daa36246e92a21e6a799831b887d88277187ecd"
            ],
            "version": "==3.5.0.3"
        },
        "celery": {
            "hashes": [
                "sha256:6fc4678d1692af97e137b2a9f1c04efd8e7e2fb7134c5c5ad60738cdd927762f",
                "sha256:d1f2a3359bdbdfb344edce98b8e891f5fe64f8a11c5a45538ec20ac237c971f5"
            ],
            "index": "pypi",
            "version": "==4.1.1"
        },
        "certifi": {
            "hashes": [
                "sha256:13e698f54293db9f89122b0581843a782ad0934a4fe0172d2a980ba77fc61bb7",
                "sha256:9fa520c1bacfb634fa7af20a76bcbd3d5fb390481724c597da32c719a7dca4b0"
            ],
            "version": "==2018.4.16"
        },
        "chardet": {
            "hashes": [
                "sha256:84ab92ed1c4d4f16916e05906b6b75a6c0fb5db821cc65e70cbd64a3e2a5eaae",
                "sha256:fc323ffcaeaed0e0a02bf4d117757b98aed530d9ed4531e3e15460124c106691"
            ],
            "version": "==3.0.4"
        },
        "cycler": {
            "hashes": [
                "sha256:1d8a5ae1ff6c5cf9b93e8811e581232ad8920aeec647c37316ceac982b08cb2d",
                "sha256:cd7b2d1018258d7247a71425e9f26463dfb444d411c39569972f4ce586b0c9d8"
            ],
            "version": "==0.10.0"
        },
        "decorator": {
            "hashes": [
                "sha256:2c51dff8ef3c447388fe5e4453d24a2bf128d3a4c32af3fabef1f01c6851ab82",
                "sha256:c39efa13fbdeb4506c476c9b3babf6a718da943dab7811c206005a4a956c080c"
            ],
            "version": "==4.3.0"
        },
        "defusedxml": {
            "hashes": [
                "sha256:24d7f2f94f7f3cb6061acb215685e5125fbcdc40a857eff9de22518820b0a4f4",
                "sha256:702a91ade2968a82beb0db1e0766a6a273f33d4616a6ce8cde475d8e09853b20"
            ],
            "version": "==0.5.0"
        },
        "django": {
            "hashes": [
                "sha256:26b34f4417aa38d895b6b5307177b51bc3f4d53179d8696a5c19dcb50582523c",
                "sha256:71d1a584bb4ad2b4f933d07d02c716755c1394feaac1ce61ce37843ac5401092"
            ],
            "index": "pypi",
            "version": "==2.0.5"
        },
        "django-appconf": {
            "hashes": [
                "sha256:6a4d9aea683b4c224d97ab8ee11ad2d29a37072c0c6c509896dd9857466fb261",
                "sha256:ddab987d14b26731352c01ee69c090a4ebfc9141ed223bef039d79587f22acd9"
            ],
            "version": "==1.0.2"
        },
        "django-celery-email": {
            "hashes": [
                "sha256:1d20120569edd233d7f5a22460b60410b4d8f7c0f1ef66889e1267762aeacbf5",
                "sha256:29894330d621a0794b2e82e63220ccc5f1dbd539f5cedd9e183616dc2f72f973"
            ],
            "index": "pypi",
            "version": "==2.0.0"
        },
        "django-ckeditor": {
            "hashes": [
                "sha256:b49eb630a260eb17dd225ea38b42d58fabc9a8dbbc898224c61f9a570c29e961"
            ],
            "index": "pypi",
            "version": "==5.4.0"
        },
        "django-countries": {
            "hashes": [
                "sha256:4b296e18010e2d97d69f98247511ab5490e8a5c4823da29f06a09de0011dbd17",
                "sha256:4d22fca8536e7c6c1f134fbaf861a953a94fde0572486bdc199b9f1844acdb49"
            ],
            "index": "pypi",
            "version": "==5.3"
        },
        "django-crispy-forms": {
            "hashes": [
                "sha256:5952bab971110d0b86c278132dae0aa095beee8f723e625c3d3fa28888f1675f",
                "sha256:705ededc554ad8736157c666681165fe22ead2dec0d5446d65fc9dd976a5a876"
            ],
            "index": "pypi",
            "version": "==1.7.2"
        },
        "django-guardian": {
            "hashes": [
                "sha256:8836ac9263c9bd8c162efa5fbd0729f7f8ef83008c8da298e8e2aa81ea624c47",
                "sha256:c3c0ab257c9d94ce154b9ee32994e3cff8b350c384040705514e14a9fb7c8191"
            ],
            "version": "==1.4.9"
        },
        "django-js-asset": {
            "hashes": [
                "sha256:30149158206f693a5d027fe590096fc84495486bd11cd77d395b4f2ec27fc1d0",
                "sha256:a395d8d19eb201ea8d2bd4f145b38f1717cd74c0f609f040141d8724c5a27f36"
            ],
            "version": "==1.1.0"
        },
        "django-userena-ce": {
            "hashes": [
                "sha256:8b01149a096108d598a896360cdabc46536e0c4dab238b498a58af73eab8d289",
                "sha256:ed99e3493aca4f54574bf2140707a7c7e477b9b4dddec38026dfebe9ef1cf048"
            ],
            "index": "pypi",
            "version": "==4.0.0"
        },
        "djangorestframework": {
            "hashes": [
                "sha256:b6714c3e4b0f8d524f193c91ecf5f5450092c2145439ac2769711f7eba89a9d9",
                "sha256:c375e4f95a3a64fccac412e36fb42ba36881e52313ec021ef410b40f67cddca4"
            ],
            "index": "pypi",
            "version": "==3.8.2"
        },
        "docker": {
            "hashes": [
                "sha256:43b45b92bed372161a5d4f3c7137e16b30d93845e99a00bc727938e52850694e",
                "sha256:dc5cc0971a0d36fe94c5ce89bd4adb6c892713500af7b0818708229c3199911a"
            ],
            "index": "pypi",
            "version": "==3.3.0"
        },
        "docker-pycreds": {
            "hashes": [
                "sha256:764a7ea2f6484bc5de5bf0c060f08b41a1118cf1acb987626b3ff45f3cc40dac",
                "sha256:e3732a03610a00461a716997670c7010bf1c214a3edc440f7d6a2a3a830ecd9d"
            ],
            "version": "==0.2.3"
        },
        "easy-thumbnails": {
            "hashes": [
                "sha256:e244d1f26027fc32c6ca60ffb0169a39099446f614b0433e907a2588ae7d9b95"
            ],
            "version": "==2.5"
        },
        "gunicorn": {
            "hashes": [
                "sha256:7ef2b828b335ed58e3b64ffa84caceb0a7dd7c5ca12f217241350dec36a1d5dc",
                "sha256:bc59005979efb6d2dd7d5ba72d99f8a8422862ad17ff3a16e900684630dd2a10"
            ],
            "index": "pypi",
            "version": "==19.8.1"
        },
        "html2text": {
            "hashes": [
                "sha256:490db40fe5b2cd79c461cf56be4d39eb8ca68191ae41ba3ba79f6cb05b7dd662",
                "sha256:627514fb30e7566b37be6900df26c2c78a030cc9e6211bda604d8181233bcdd4"
            ],
            "version": "==2018.1.9"
        },
        "httplib2": {
            "hashes": [
                "sha256:e71daed9a0e6373642db61166fa70beecc9bf04383477f84671348c02a04cbdf"
            ],
            "version": "==0.11.3"
        },
        "idna": {
            "hashes": [
                "sha256:2c6a5de3089009e3da7c5dde64a141dbc8551d5b7f6cf4ed7c2568d0cc520a8f",
                "sha256:8c7309c718f94b3a625cb648ace320157ad16ff131ae0af362c9f21b80ef6ec4"
            ],
            "version": "==2.6"
        },
        "jsonpath-rw": {
            "hashes": [
                "sha256:05c471281c45ae113f6103d1268ec7a4831a2e96aa80de45edc89b11fac4fbec"
            ],
            "index": "pypi",
            "version": "==1.4.0"
        },
        "kiwisolver": {
            "hashes": [
                "sha256:0ee4ed8b3ae8f5f712b0aa9ebd2858b5b232f1b9a96b0943dceb34df2a223bc3",
                "sha256:0f7f532f3c94e99545a29f4c3f05637f4d2713e7fd91b4dd8abfc18340b86cd5",
                "sha256:1a078f5dd7e99317098f0e0d490257fd0349d79363e8c923d5bb76428f318421",
                "sha256:1aa0b55a0eb1bd3fa82e704f44fb8f16e26702af1a073cc5030eea399e617b56",
                "sha256:2874060b91e131ceeff00574b7c2140749c9355817a4ed498e82a4ffa308ecbc",
                "sha256:379d97783ba8d2934d52221c833407f20ca287b36d949b4bba6c75274bcf6363",
                "sha256:3b791ddf2aefc56382aadc26ea5b352e86a2921e4e85c31c1f770f527eb06ce4",
                "sha256:4329008a167fac233e398e8a600d1b91539dc33c5a3eadee84c0d4b04d4494fa",
                "sha256:45813e0873bbb679334a161b28cb9606d9665e70561fd6caa8863e279b5e464b",
                "sha256:53a5b27e6b5717bdc0125338a822605084054c80f382051fb945d2c0e6899a20",
                "sha256:66f82819ff47fa67a11540da96966fb9245504b7f496034f534b81cacf333861",
                "sha256:79e5fe3ccd5144ae80777e12973027bd2f4f5e3ae8eb286cabe787bed9780138",
                "sha256:8b6a7b596ce1d2a6d93c3562f1178ebd3b7bb445b3b0dd33b09f9255e312a965",
                "sha256:9576cb63897fbfa69df60f994082c3f4b8e6adb49cccb60efb2a80a208e6f996",
                "sha256:95a25d9f3449046ecbe9065be8f8380c03c56081bc5d41fe0fb964aaa30b2195",
                "sha256:aaec1cfd94f4f3e9a25e144d5b0ed1eb8a9596ec36d7318a504d813412563a85",
                "sha256:acb673eecbae089ea3be3dcf75bfe45fc8d4dcdc951e27d8691887963cf421c7",
                "sha256:b15bc8d2c2848a4a7c04f76c9b3dc3561e95d4dabc6b4f24bfabe5fd81a0b14f",
                "sha256:b1c240d565e977d80c0083404c01e4d59c5772c977fae2c483f100567f50847b",
                "sha256:ce3be5d520b4d2c3e5eeb4cd2ef62b9b9ab8ac6b6fedbaa0e39cdb6f50644278",
                "sha256:e0f910f84b35c36a3513b96d816e6442ae138862257ae18a0019d2fc67b041dc",
                "sha256:ea36e19ac0a483eea239320aef0bd40702404ff8c7e42179a2d9d36c5afcb55c",
                "sha256:f923406e6b32c86309261b8195e24e18b6a8801df0cfc7814ac44017bfcb3939"
            ],
            "version": "==1.0.1"
        },
        "kombu": {
            "hashes": [
                "sha256:416aa6fb7b22125a3b65322eb26f5c4479d4830b3e7bad55191ac46438ef2b2b",
                "sha256:d601c47312833c0f6f4aaf037f293b2627398d4cf8526e6ba0360287294ee1fb"
            ],
            "version": "==4.2.0"
        },
        "matplotlib": {
            "hashes": [
                "sha256:07055eb872fa109bd88f599bdb52065704b2e22d475b67675f345d75d32038a0",
                "sha256:0f2f253d6d51f5ed52a819921f8a0a8e054ce0daefcfbc2557e1c433f14dc77d",
                "sha256:1ef9fd285334bd6b0495b6de9d56a39dc95081577f27bafabcf28e0d318bed31",
                "sha256:3fb2db66ef98246bafc04b4ef4e9b0e73c6369f38a29716844e939d197df816a",
                "sha256:3fd90b407d1ab0dae686a4200030ce305526ff20b85a443dc490d194114b2dfa",
                "sha256:45dac8589ef1721d7f2ab0f48f986694494dfcc5d13a3e43a5cb6c816276094e",
                "sha256:4bb10087e09629ba3f9b25b6c734fd3f99542f93d71c5b9c023f28cb377b43a9",
                "sha256:4dc7ef528aad21f22be85e95725234c5178c0f938e2228ca76640e5e84d8cde8",
                "sha256:4f6a516d5ef39128bb16af7457e73dde25c30625c4916d8fbd1cc7c14c55e691",
                "sha256:70f0e407fbe9e97f16597223269c849597047421af5eb8b60dbaca0382037e78",
                "sha256:7b3d03c876684618e2a2be6abeb8d3a033c3a1bb38a786f751199753ef6227e6",
                "sha256:8944d311ce37bee1ba0e41a9b58dcf330ffe0cf29d7654c3d07c572215da68ac",
                "sha256:8ff08eaa25c66383fe3b6c7eb288da3c22dcedc4b110a0b592b35f68d0e093b2",
                "sha256:9d12378d6a236aa38326e27f3a29427b63edce4ce325745785aec1a7535b1f85",
                "sha256:abfd3d9390eb4f2d82cbcaa3a5c2834c581329b64eccb7a071ed9d5df27424f7",
                "sha256:bc4d7481f0e8ec94cb1afc4a59905d6274b3b4c389aba7a2539e071766671735",
                "sha256:dc0ba2080fd0cfdd07b3458ee4324d35806733feb2b080838d7094731d3f73d9",
                "sha256:f26fba7fc68994ab2805d77e0695417f9377a00d36ba4248b5d0f1e5adb08d24"
            ],
            "index": "pypi",
            "version": "==2.2.2"
        },
        "minio": {
            "hashes": [
                "sha256:17c5d77388e9afc042bd1928400c7d761685a52b8b84730d7fee18800e5e121a",
                "sha256:5d4d086726bb7800570a86a040c607793235e190299f0d18aa0d2277492f393b",
                "sha256:76ad6d67e40061ba9bae11444965148d95619c8c9c49df461ea9b2896ec65588"
            ],
            "index": "pypi",
            "version": "==3.0.4"
        },
        "mysqlclient": {
            "hashes": [
                "sha256:1e85e48b167e2af3bb08f273fdbd1ad6401cbe75057fa6513f97387dc7b282dc",
                "sha256:2d9ec33de39f4d9c64ad7322ede0521d85829ce36a76f9dd3d6ab76a9c8648e5",
                "sha256:371df79d000af56b4e540b7ce2120d1c9afb04b751bfce25a1eb609c50fd10ff",
                "sha256:b3b1a7e4468180afb79289b54069d9499242946a4cedf3928cbf6b2a13800016",
                "sha256:d56e379c03efad746e84705cbb97401f60d1f98b05e11a27f2d9c2d043936974"
            ],
            "index": "pypi",
            "version": "==1.3.12"
        },
        "numpy": {
            "hashes": [
                "sha256:0074d42e2cc333800bd09996223d40ec52e3b1ec0a5cab05dacc09b662c4c1ae",
                "sha256:034717bfef517858abc79324820a702dc6cd063effb9baab86533e8a78670689",
                "sha256:0db6301324d0568089663ef2701ad90ebac0e975742c97460e89366692bd0563",
                "sha256:1864d005b2eb7598063e35c320787d87730d864f40d6410f768fe4ea20672016",
                "sha256:46ce8323ca9384814c7645298b8b627b7d04ce97d6948ef02da357b2389d6972",
                "sha256:510863d606c932b41d2209e4de6157ab3fdf52001d3e4ad351103176d33c4b8b",
                "sha256:560e23a12e7599be8e8b67621396c5bc687fd54b48b890adbc71bc5a67333f86",
                "sha256:57dc6c22d59054542600fce6fae2d1189b9c50bafc1aab32e55f7efcc84a6c46",
                "sha256:760550fdf9d8ec7da9c4402a4afe6e25c0f184ae132011676298a6b636660b45",
                "sha256:8670067685051b49d1f2f66e396488064299fefca199c7c80b6ba0c639fedc98",
                "sha256:9016692c7d390f9d378fc88b7a799dc9caa7eb938163dda5276d3f3d6f75debf",
                "sha256:98ff275f1b5907490d26b30b6ff111ecf2de0254f0ab08833d8fe61aa2068a00",
                "sha256:9ccf4d5c9139b1e985db915039baa0610a7e4a45090580065f8d8cb801b7422f",
                "sha256:a8dbab311d4259de5eeaa5b4e83f5f8545e4808f9144e84c0f424a6ee55a7b98",
                "sha256:aaef1bea636b6e552bbc5dae0ada87d4f6046359daaa97a05a013b0169620f27",
                "sha256:b8987e30d9a0eb6635df9705a75cf8c4a2835590244baecf210163343bc65176",
                "sha256:c3fe23df6fe0898e788581753da453f877350058c5982e85a8972feeecb15309",
                "sha256:c5eb7254cfc4bd7a4330ad7e1f65b98343836865338c57b0e25c661e41d5cfd9",
                "sha256:c80fcf9b38c7f4df666150069b04abbd2fe42ae640703a6e1f128cda83b552b7",
                "sha256:e33baf50f2f6b7153ddb973601a11df852697fba4c08b34a5e0f39f66f8120e1",
                "sha256:e8578a62a8eaf552b95d62f630bb5dd071243ba1302bbff3e55ac48588508736",
                "sha256:f22b3206f1c561dd9110b93d144c6aaa4a9a354e3b07ad36030df3ea92c5bb5b",
                "sha256:f39afab5769b3aaa786634b94b4a23ef3c150bdda044e8a32a3fc16ddafe803b"
            ],
            "version": "==1.14.3"
        },
        "oauth2": {
            "hashes": [
                "sha256:15b5c42301f46dd63113f1214b0d81a8b16254f65a86d3c32a1b52297f3266e6",
                "sha256:c006a85e7c60107c7cc6da1b184b5c719f6dd7202098196dfa6e55df669b59bf"
            ],
            "index": "pypi",
            "version": "==1.9.0.post1"
        },
        "oauthlib": {
            "hashes": [
                "sha256:ac35665a61c1685c56336bda97d5eefa246f1202618a1d6f34fccb1bdd404162",
                "sha256:d883b36b21a6ad813953803edfa563b1b579d79ca758fe950d1bc9e8b326025b"
            ],
            "version": "==2.1.0"
        },
        "opbeat": {
            "hashes": [
                "sha256:01bf2afd51f59b7000043353ba647e97e0b194b93617eb23bdf59770947d3df2",
                "sha256:1415a4b51e5fdb1d215eea9d5c0854453a95be81110162b786ce92270d7432a5",
                "sha256:2cd543e7f8d92a26dc1ba1f569617114def6a74bf2715a2cee756964a3ffbd3f",
                "sha256:369c49410a9adf13cf0eec7ffb2cf8489e98a59209bd3e94d04c5a2bac6c719a",
                "sha256:376aa4251963a36ac28e8648403302779848fc15586ce370aae0659dac9b3469",
                "sha256:54ec092836e0fda3049d561b83470f743a28287b74350c4f4be85c508cb2aabb",
                "sha256:65ed88daae527b0494c95fe4bae64ed30d1b7e012594b25fc788542796f64d2e",
                "sha256:69081195fe188942184f335413414a44f16f99d0c28cb4dca4c11dc7d466dea3",
                "sha256:8f3e122e4746146f6c41f0494304848f7b3900d614879d5acc4de2440cc86637",
                "sha256:92b2fe98cb239c8fa5f43a6fe1effb7c7a51b7f23ab80663b1d80d6a1db2c7b3",
                "sha256:a05653225d9590f89031310bdacc122115dfdb151be6c4e4804187620fb7024a",
                "sha256:bd03103d56b53b85d097f01ba72b44c65d2607fcf67f17590878f57fc616eb21",
                "sha256:e398052017d8aab0515aa983b16787e216c97e1b3c64e8b65c462b7cf0f7f0aa"
            ],
            "index": "pypi",
            "version": "==3.6.1"
        },
        "pillow": {
            "hashes": [
                "sha256:00633bc2ec40313f4daf351855e506d296ec3c553f21b66720d0f1225ca84c6f",
                "sha256:03514478db61b034fc5d38b9bf060f994e5916776e93f02e59732a8270069c61",
                "sha256:040144ba422216aecf7577484865ade90e1a475f867301c48bf9fbd7579efd76",
                "sha256:16246261ff22368e5e32ad74d5ef40403ab6895171a7fc6d34f6c17cfc0f1943",
                "sha256:1cb38df69362af35c14d4a50123b63c7ff18ec9a6d4d5da629a6f19d05e16ba8",
                "sha256:2400e122f7b21d9801798207e424cbe1f716cee7314cd0c8963fdb6fc564b5fb",
                "sha256:2ee6364b270b56a49e8b8a51488e847ab130adc1220c171bed6818c0d4742455",
                "sha256:3b4560c3891b05022c464b09121bd507c477505a4e19d703e1027a3a7c68d896",
                "sha256:41374a6afb3f44794410dab54a0d7175e6209a5a02d407119c81083f1a4c1841",
                "sha256:438a3faf5f702c8d0f80b9f9f9b8382cfa048ca6a0d64ef71b86b563b0ee0359",
                "sha256:472a124c640bde4d5468f6991c9fa7e30b723d84ac4195a77c6ab6aea30f2b9c",
                "sha256:4d32c8e3623a61d6e29ccd024066cd1ba556555abfb4cd714155020e00107e3f",
                "sha256:4d8077fd649ac40a5c4165f2c22fa2a4ad18c668e271ecb2f9d849d1017a9313",
                "sha256:62ec7ae98357fcd46002c110bb7cad15fce532776f0cbe7ca1d44c49b837d49d",
                "sha256:6c7cab6a05351cf61e469937c49dbf3cdf5ffb3eeac71f8d22dc9be3507598d8",
                "sha256:6eca36905444c4b91fe61f1b9933a47a30480738a1dd26501ff67d94fc2bc112",
                "sha256:74e2ebfd19c16c28ad43b8a28ff73b904ed382ea4875188838541751986e8c9a",
                "sha256:7673e7473a13107059377c96c563aa36f73184c29d2926882e0a0210b779a1e7",
                "sha256:81762cf5fca9a82b53b7b2d0e6b420e0f3b06167b97678c81d00470daa622d58",
                "sha256:8554bbeb4218d9cfb1917c69e6f2d2ad0be9b18a775d2162547edf992e1f5f1f",
                "sha256:9b66e968da9c4393f5795285528bc862c7b97b91251f31a08004a3c626d18114",
                "sha256:a00edb2dec0035e98ac3ec768086f0b06dfabb4ad308592ede364ef573692f55",
                "sha256:b48401752496757e95304a46213c3155bc911ac884bed2e9b275ce1c1df3e293",
                "sha256:b6cf18f9e653a8077522bb3aa753a776b117e3e0cc872c25811cfdf1459491c2",
                "sha256:bb8adab1877e9213385cbb1adc297ed8337e01872c42a30cfaa66ff8c422779c",
                "sha256:c8a4b39ba380b57a31a4b5449a9d257b1302d8bc4799767e645dcee25725efe1",
                "sha256:cee9bc75bff455d317b6947081df0824a8f118de2786dc3d74a3503fd631f4ef",
                "sha256:d0dc1313dff48af64517cbbd85e046d6b477fbe5e9d69712801f024dcb08c62b",
                "sha256:d5bf527ed83617edd1855a5c923eeeaf68bcb9ac0ceb28e3f19b575b3a424984",
                "sha256:df5863a21f91de5ecdf7d32a32f406dd9867ebb35d41033b8bd9607a21887599",
                "sha256:e39142332541ed2884c257495504858b22c078a5d781059b07aba4c3a80d7551",
                "sha256:e52e8f675ba0b2b417fa98579e7286a41a8e23871f17f4793772f5aa884fea79",
                "sha256:e6dd55d5d94b9e36929325dd0c9ab85bfde84a5fc35947c334c32af1af668944",
                "sha256:e87cc1acbebf263f308a8494272c2d42016aa33c32bf14d209c81e1f65e11868",
                "sha256:ea0091cd4100519cedfeea2c659f52291f535ac6725e2368bcf59e874f270efa",
                "sha256:eeb247f4f4d962942b3b555530b0c63b77473c7bfe475e51c6b75b7344b49ce3",
                "sha256:f0d4433adce6075efd24fc0285135248b0b50f5a58129c7e552030e04fe45c7f",
                "sha256:f1f3bd92f8e12dc22884935a73c9f94c4d9bd0d34410c456540713d6b7832b8c",
                "sha256:f42a87cbf50e905f49f053c0b1fb86c911c730624022bf44c8857244fc4cdaca",
                "sha256:f5f302db65e2e0ae96e26670818157640d3ca83a3054c290eff3631598dcf819",
                "sha256:f7634d534662bbb08976db801ba27a112aee23e597eeaf09267b4575341e45bf",
                "sha256:fdd374c02e8bb2d6468a85be50ea66e1c4ef9e809974c30d8576728473a6ed03",
                "sha256:fe6931db24716a0845bd8c8915bd096b77c2a7043e6fc59ae9ca364fe816f08b"
            ],
            "version": "==5.1.0"
        },
        "ply": {
            "hashes": [
                "sha256:00c7c1aaa88358b9c765b6d3000c6eec0ba42abca5351b095321aef446081da3",
                "sha256:096f9b8350b65ebd2fd1346b12452efe5b9607f7482813ffca50c22722a807ce"
            ],
            "version": "==3.11"
        },
        "pyjwt": {
            "hashes": [
                "sha256:c365c2c92063bdc609a9ef328958a910e249ffcad953895914b87e645412cf81",
                "sha256:d527c3330d83d7278a0a8ef570b7c9c39fbf2c0c1edbe564a1a8a02d5352322b"
            ],
            "version": "==1.6.3"
        },
        "pyparsing": {
            "hashes": [
                "sha256:0832bcf47acd283788593e7a0f542407bd9550a55a8a8435214a1960e04bcb04",
                "sha256:281683241b25fe9b80ec9d66017485f6deff1af5cde372469134b56ca8447a07",
                "sha256:8f1e18d3fd36c6795bb7e02a39fd05c611ffc2596c1e0d995d34d67630426c18",
                "sha256:9e8143a3e15c13713506886badd96ca4b579a87fbdf49e550dbfc057d6cb218e",
                "sha256:b8b3117ed9bdf45e14dcc89345ce638ec7e0e29b2b579fa1ecf32ce45ebac8a5",
                "sha256:e4d45427c6e20a59bf4f88c639dcc03ce30d193112047f94012102f235853a58",
                "sha256:fee43f17a9c4087e7ed1605bd6df994c6173c1e977d7ade7b651292fab2bd010"
            ],
            "version": "==2.2.0"
        },
        "python-dateutil": {
            "hashes": [
                "sha256:1adb80e7a782c12e52ef9a8182bebeb73f1d7e24e374397af06fb4956c8dc5c0",
                "sha256:e27001de32f627c22380a688bcc43ce83504a7bc5da472209b4c70f02829f0b8"
            ],
            "version": "==2.7.3"
        },
        "python-magic": {
            "hashes": [
                "sha256:f2674dcfad52ae6c49d4803fa027809540b130db1dec928cfbb9240316831375",
                "sha256:f3765c0f582d2dfc72c15f3b5a82aecfae9498bd29ca840d72f37d7bd38bfcd5"
            ],
            "index": "pypi",
            "version": "==0.4.15"
        },
        "python-memcached": {
            "hashes": [
                "sha256:4dac64916871bd3550263323fc2ce18e1e439080a2d5670c594cf3118d99b594",
                "sha256:a2e28637be13ee0bf1a8b6843e7490f9456fd3f2a4cb60471733c7b5d5557e4f"
            ],
            "index": "pypi",
            "version": "==1.59"
        },
        "python3-openid": {
            "hashes": [
                "sha256:0086da6b6ef3161cfe50fb1ee5cceaf2cda1700019fda03c2c5c440ca6abe4fa",
                "sha256:628d365d687e12da12d02c6691170f4451db28d6d68d050007e4a40065868502"
            ],
            "markers": "python_version >= '3.0'",
            "version": "==3.1.0"
        },
        "pytz": {
            "hashes": [
                "sha256:65ae0c8101309c45772196b21b74c46b2e5d11b6275c45d251b150d5da334555",
                "sha256:c06425302f2cf668f1bba7a0a03f3c1d34d4ebeef2c72003da308b3947c7f749"
            ],
            "index": "pypi",
            "version": "==2018.4"
        },
        "raven": {
            "hashes": [
                "sha256:1c641e5ebc2d4185560608e253970ca0d4b98475f4edf67735015a415f9e1d48",
                "sha256:95aecf76c414facaddbb056f3e98c7936318123e467728f2e50b3a66b65a6ef7"
            ],
            "index": "pypi",
            "version": "==6.8.0"
        },
        "requests": {
            "hashes": [
                "sha256:6a1b267aa90cac58ac3a765d067950e7dbbf75b1da07e895d1f594193a40a38b",
                "sha256:9c443e7324ba5b85070c4a818ade28bfabedf16ea10206da1132edaa6dda237e"
            ],
            "version": "==2.18.4"
        },
        "requests-oauthlib": {
            "hashes": [
                "sha256:50a8ae2ce8273e384895972b56193c7409601a66d4975774c60c2aed869639ca",
                "sha256:883ac416757eada6d3d07054ec7092ac21c7f35cb1d2cf82faf205637081f468"
            ],
            "version": "==0.8.0"
        },
        "six": {
            "hashes": [
                "sha256:70e8a77beed4562e7f14fe23a786b54f6296e34344c23bc42f07b15018ff98e9",
                "sha256:832dc0e10feb1aa2c68dcc57dbb658f1c7e65b9b61af69048abc87a2db00a0eb"
            ],
            "version": "==1.11.0"
        },
        "social-auth-app-django": {
            "hashes": [
                "sha256:25295c94375d28062f65d0b3cd4b7e304c7e2fb7bac1ec51b40650a654c352f4",
                "sha256:4e34d86709bfa51fd2938307e00f12f4e1dfef8a8ed6bfbfe9aeb4e69d57148f",
                "sha256:b7c28bef8fbd11ff357ddd885cb219cdb55565e01109c709dd28569e0bfb0dea"
            ],
            "index": "pypi",
            "version": "==2.1.0"
        },
        "social-auth-core": {
            "hashes": [
                "sha256:273eb5bbeded3cfc178ca7e14f0641165df03133a2f787a6e412f782489d56ba",
                "sha256:7b393754ab75f6e5176568554f4f7b5cd9e4cb6dab23d9614e5c9e1425f3fcf9",
                "sha256:eb0d0e29d0cfa729cd52437314d4aeb83806c4d6e7824cbe988195b6a4b85163"
            ],
            "version": "==1.7.0"
        },
        "urllib3": {
            "hashes": [
                "sha256:06330f386d6e4b195fbfc736b297f58c5a892e4440e54d294d7004e3a9bbea1b",
                "sha256:cc44da8e1145637334317feebd728bd869a35285b93cbb4cca2577da7e62db4f"
            ],
            "version": "==1.22"
        },
        "vine": {
            "hashes": [
                "sha256:52116d59bc45392af9fdd3b75ed98ae48a93e822cee21e5fda249105c59a7a72",
                "sha256:6849544be74ec3638e84d90bc1cf2e1e9224cc10d96cd4383ec3f69e9bce077b"
            ],
            "version": "==1.1.4"
        },
        "websocket-client": {
            "hashes": [
                "sha256:188b68b14fdb2d8eb1a111f21b9ffd2dbf1dbc4e4c1d28cf2c37cdbf1dd1cae6",
                "sha256:a453dc4dfa6e0db3d8fd7738a308a88effe6240c59f3226eb93e8f020c216149"
            ],
            "version": "==0.47.0"
        },
        "xlrd": {
            "hashes": [
                "sha256:83a1d2f1091078fb3f65876753b5302c5cfb6a41de64b9587b74cefa75157148",
                "sha256:8a21885513e6d915fe33a8ee5fdfa675433b61405ba13e2a69e62ee36828d7e2"
            ],
            "index": "pypi",
            "version": "==1.1.0"
        }
    },
    "develop": {
        "alabaster": {
            "hashes": [
                "sha256:2eef172f44e8d301d25aff8068fddd65f767a3f04b5f15b0f4922f113aa1c732",
                "sha256:37cdcb9e9954ed60912ebc1ca12a9d12178c26637abdf124e3cde2341c257fe0"
            ],
            "version": "==0.7.10"
        },
        "argh": {
            "hashes": [
                "sha256:a9b3aaa1904eeb78e32394cd46c6f37ac0fb4af6dc488daa58971bdc7d7fcaf3",
                "sha256:e9535b8c84dc9571a48999094fda7f33e63c3f1b74f3e5f3ac0105a58405bb65"
            ],
            "version": "==0.26.2"
        },
        "attrs": {
            "hashes": [
                "sha256:4b90b09eeeb9b88c35bc642cbac057e45a5fd85367b985bd2809c62b7b939265",
                "sha256:e0d0eb91441a3b53dab4d9b743eafc1ac44476296a2053b6ca3af0b139faf87b"
            ],
            "version": "==18.1.0"
        },
        "babel": {
            "hashes": [
                "sha256:8ce4cb6fdd4393edd323227cba3a077bceb2a6ce5201c902c65e730046f41f14",
                "sha256:ad209a68d7162c4cff4b29cdebe3dec4cef75492df501b0049a9433c96ce6f80"
            ],
            "version": "==2.5.3"
        },
        "black": {
            "hashes": [
                "sha256:2343980b35f425bfb33eebc6bddc4af57ef271c503d30de89f7812c3429a2bc6",
                "sha256:e18daeede445c8d78da14734fa87015ba94ab3d2320792fdf31d95ff5a8eb8eb"
            ],
            "index": "pypi",
            "version": "==18.3a2"
        },
        "certifi": {
            "hashes": [
                "sha256:13e698f54293db9f89122b0581843a782ad0934a4fe0172d2a980ba77fc61bb7",
                "sha256:9fa520c1bacfb634fa7af20a76bcbd3d5fb390481724c597da32c719a7dca4b0"
            ],
            "version": "==2018.4.16"
        },
        "chardet": {
            "hashes": [
                "sha256:84ab92ed1c4d4f16916e05906b6b75a6c0fb5db821cc65e70cbd64a3e2a5eaae",
                "sha256:fc323ffcaeaed0e0a02bf4d117757b98aed530d9ed4531e3e15460124c106691"
            ],
            "version": "==3.0.4"
        },
        "click": {
            "hashes": [
                "sha256:29f99fc6125fbc931b758dc053b3114e55c77a6e4c6c3a2674a2dc986016381d",
                "sha256:f15516df478d5a56180fbf80e68f206010e6d160fc39fa508b65e035fd75130b"
            ],
            "version": "==6.7"
        },
        "coverage": {
            "hashes": [
                "sha256:03481e81d558d30d230bc12999e3edffe392d244349a90f4ef9b88425fac74ba",
                "sha256:0b136648de27201056c1869a6c0d4e23f464750fd9a9ba9750b8336a244429ed",
                "sha256:104ab3934abaf5be871a583541e8829d6c19ce7bde2923b2751e0d3ca44db60a",
                "sha256:15b111b6a0f46ee1a485414a52a7ad1d703bdf984e9ed3c288a4414d3871dcbd",
                "sha256:198626739a79b09fa0a2f06e083ffd12eb55449b5f8bfdbeed1df4910b2ca640",
                "sha256:1c383d2ef13ade2acc636556fd544dba6e14fa30755f26812f54300e401f98f2",
                "sha256:28b2191e7283f4f3568962e373b47ef7f0392993bb6660d079c62bd50fe9d162",
                "sha256:2eb564bbf7816a9d68dd3369a510be3327f1c618d2357fa6b1216994c2e3d508",
                "sha256:337ded681dd2ef9ca04ef5d93cfc87e52e09db2594c296b4a0a3662cb1b41249",
                "sha256:3a2184c6d797a125dca8367878d3b9a178b6fdd05fdc2d35d758c3006a1cd694",
                "sha256:3c79a6f7b95751cdebcd9037e4d06f8d5a9b60e4ed0cd231342aa8ad7124882a",
                "sha256:3d72c20bd105022d29b14a7d628462ebdc61de2f303322c0212a054352f3b287",
                "sha256:3eb42bf89a6be7deb64116dd1cc4b08171734d721e7a7e57ad64cc4ef29ed2f1",
                "sha256:4635a184d0bbe537aa185a34193898eee409332a8ccb27eea36f262566585000",
                "sha256:56e448f051a201c5ebbaa86a5efd0ca90d327204d8b059ab25ad0f35fbfd79f1",
                "sha256:5a13ea7911ff5e1796b6d5e4fbbf6952381a611209b736d48e675c2756f3f74e",
                "sha256:69bf008a06b76619d3c3f3b1983f5145c75a305a0fea513aca094cae5c40a8f5",
                "sha256:6bc583dc18d5979dc0f6cec26a8603129de0304d5ae1f17e57a12834e7235062",
                "sha256:701cd6093d63e6b8ad7009d8a92425428bc4d6e7ab8d75efbb665c806c1d79ba",
                "sha256:7608a3dd5d73cb06c531b8925e0ef8d3de31fed2544a7de6c63960a1e73ea4bc",
                "sha256:76ecd006d1d8f739430ec50cc872889af1f9c1b6b8f48e29941814b09b0fd3cc",
                "sha256:7aa36d2b844a3e4a4b356708d79fd2c260281a7390d678a10b91ca595ddc9e99",
                "sha256:7d3f553904b0c5c016d1dad058a7554c7ac4c91a789fca496e7d8347ad040653",
                "sha256:7e1fe19bd6dce69d9fd159d8e4a80a8f52101380d5d3a4d374b6d3eae0e5de9c",
                "sha256:8c3cb8c35ec4d9506979b4cf90ee9918bc2e49f84189d9bf5c36c0c1119c6558",
                "sha256:9d6dd10d49e01571bf6e147d3b505141ffc093a06756c60b053a859cb2128b1f",
                "sha256:9e112fcbe0148a6fa4f0a02e8d58e94470fc6cb82a5481618fea901699bf34c4",
                "sha256:ac4fef68da01116a5c117eba4dd46f2e06847a497de5ed1d64bb99a5fda1ef91",
                "sha256:b8815995e050764c8610dbc82641807d196927c3dbed207f0a079833ffcf588d",
                "sha256:be6cfcd8053d13f5f5eeb284aa8a814220c3da1b0078fa859011c7fffd86dab9",
                "sha256:c1bb572fab8208c400adaf06a8133ac0712179a334c09224fb11393e920abcdd",
                "sha256:de4418dadaa1c01d497e539210cb6baa015965526ff5afc078c57ca69160108d",
                "sha256:e05cb4d9aad6233d67e0541caa7e511fa4047ed7750ec2510d466e806e0255d6",
                "sha256:e4d96c07229f58cb686120f168276e434660e4358cc9cf3b0464210b04913e77",
                "sha256:f3f501f345f24383c0000395b26b726e46758b71393267aeae0bd36f8b3ade80",
                "sha256:f8a923a85cb099422ad5a2e345fe877bbc89a8a8b23235824a93488150e45f6e"
            ],
            "version": "==4.5.1"
        },
        "django": {
            "hashes": [
                "sha256:26b34f4417aa38d895b6b5307177b51bc3f4d53179d8696a5c19dcb50582523c",
                "sha256:71d1a584bb4ad2b4f933d07d02c716755c1394feaac1ce61ce37843ac5401092"
            ],
            "index": "pypi",
            "version": "==2.0.5"
        },
        "django-debug-toolbar": {
            "hashes": [
                "sha256:4af2a4e1e932dadbda197b18585962d4fc20172b4e5a479490bc659fe998864d",
                "sha256:d9ea75659f76d8f1e3eb8f390b47fc5bad0908d949c34a8a3c4c87978eb40a0f"
            ],
            "index": "pypi",
            "version": "==1.9.1"
        },
        "docutils": {
            "hashes": [
                "sha256:02aec4bd92ab067f6ff27a38a38a41173bf01bed8f89157768c1573f53e474a6",
                "sha256:51e64ef2ebfb29cae1faa133b3710143496eca21c530f3f71424d77687764274",
                "sha256:7a4bd47eaf6596e1295ecb11361139febe29b084a87bf005bf899f9a42edc3c6"
            ],
            "version": "==0.14"
        },
        "factory-boy": {
            "hashes": [
                "sha256:6f25cc4761ac109efd503f096e2ad99421b1159f01a29dbb917359dcd68e08ca",
                "sha256:d552cb872b310ae78bd7429bf318e42e1e903b1a109e899a523293dfa762ea4f"
            ],
            "index": "pypi",
            "version": "==2.11.1"
        },
        "faker": {
            "hashes": [
<<<<<<< HEAD
                "sha256:226d8fa67a8cf8b4007aab721f67639f130e9cfdc53a7095a2290ebb07a65c71",
                "sha256:48fed4b4a191e2b42ad20c14115f1c6d36d338b80192075d7573f0f42d7fb321"
            ],
            "version": "==0.8.13"
=======
                "sha256:782a58cec0e083df8e3536b0a890fce9bdc1633782c140b64183dcc626fea53e",
                "sha256:a77a1a2223a8e0d32618878350bbd2171040f32b526ba2cddfab8864704bb370"
            ],
            "version": "==0.8.15"
        },
        "idna": {
            "hashes": [
                "sha256:2c6a5de3089009e3da7c5dde64a141dbc8551d5b7f6cf4ed7c2568d0cc520a8f",
                "sha256:8c7309c718f94b3a625cb648ace320157ad16ff131ae0af362c9f21b80ef6ec4"
            ],
            "version": "==2.6"
        },
        "imagesize": {
            "hashes": [
                "sha256:3620cc0cadba3f7475f9940d22431fc4d407269f1be59ec9b8edcca26440cf18",
                "sha256:5b326e4678b6925158ccc66a9fa3122b6106d7c876ee32d7de6ce59385b96315"
            ],
            "version": "==1.0.0"
        },
        "jinja2": {
            "hashes": [
                "sha256:74c935a1b8bb9a3947c50a54766a969d4846290e1e788ea44c1392163723c3bd",
                "sha256:f84be1bb0040caca4cea721fcbbbbd61f9be9464ca236387158b0feea01914a4"
            ],
            "version": "==2.10"
        },
        "livereload": {
            "hashes": [
                "sha256:583179dc8d49b040a9da79bd33de59e160d2a8802b939e304eb359a4419f6498",
                "sha256:dd4469a8f5a6833576e9f5433f1439c306de15dbbfeceabd32479b1123380fa5"
            ],
            "version": "==2.5.2"
        },
        "markupsafe": {
            "hashes": [
                "sha256:a6be69091dac236ea9c6bc7d012beab42010fa914c459791d627dad4910eb665"
            ],
            "version": "==1.0"
>>>>>>> baab1dab
        },
        "more-itertools": {
            "hashes": [
                "sha256:0dd8f72eeab0d2c3bd489025bb2f6a1b8342f9b198f6fc37b52d15cfa4531fea",
                "sha256:11a625025954c20145b37ff6309cd54e39ca94f72f6bb9576d1195db6fa2442e",
                "sha256:c9ce7eccdcb901a2c75d326ea134e0886abfbea5f93e91cc95de9507c0816c44"
            ],
            "version": "==4.1.0"
        },
        "packaging": {
            "hashes": [
                "sha256:e9215d2d2535d3ae866c3d6efc77d5b24a0192cce0ff20e42896cc0664f889c0",
                "sha256:f019b770dd64e585a99714f1fd5e01c7a8f11b45635aa953fd41c689a657375b"
            ],
            "version": "==17.1"
        },
        "pathtools": {
            "hashes": [
                "sha256:7c35c5421a39bb82e58018febd90e3b6e5db34c5443aaaf742b3f33d4655f1c0"
            ],
            "version": "==0.1.2"
        },
        "pluggy": {
            "hashes": [
                "sha256:7f8ae7f5bdf75671a718d2daf0a64b7885f74510bcd98b1a0bb420eb9a9d0cff",
                "sha256:d345c8fe681115900d6da8d048ba67c25df42973bda370783cd58826442dcd7c",
                "sha256:e160a7fcf25762bb60efc7e171d4497ff1d8d2d75a3d0df7a21b76821ecbf5c5"
            ],
            "version": "==0.6.0"
        },
        "port-for": {
            "hashes": [
                "sha256:b16a84bb29c2954db44c29be38b17c659c9c27e33918dec16b90d375cc596f1c"
            ],
            "version": "==0.3.1"
        },
        "py": {
            "hashes": [
                "sha256:29c9fab495d7528e80ba1e343b958684f4ace687327e6f789a94bf3d1915f881",
                "sha256:983f77f3331356039fdd792e9220b7b8ee1aa6bd2b25f567a963ff1de5a64f6a"
            ],
            "version": "==1.5.3"
        },
        "pygments": {
            "hashes": [
                "sha256:78f3f434bcc5d6ee09020f92ba487f95ba50f1e3ef83ae96b9d5ffa1bab25c5d",
                "sha256:dbae1046def0efb574852fab9e90209b23f556367b5a320c0bcb871c77c3e8cc"
            ],
            "version": "==2.2.0"
        },
        "pyparsing": {
            "hashes": [
                "sha256:0832bcf47acd283788593e7a0f542407bd9550a55a8a8435214a1960e04bcb04",
                "sha256:281683241b25fe9b80ec9d66017485f6deff1af5cde372469134b56ca8447a07",
                "sha256:8f1e18d3fd36c6795bb7e02a39fd05c611ffc2596c1e0d995d34d67630426c18",
                "sha256:9e8143a3e15c13713506886badd96ca4b579a87fbdf49e550dbfc057d6cb218e",
                "sha256:b8b3117ed9bdf45e14dcc89345ce638ec7e0e29b2b579fa1ecf32ce45ebac8a5",
                "sha256:e4d45427c6e20a59bf4f88c639dcc03ce30d193112047f94012102f235853a58",
                "sha256:fee43f17a9c4087e7ed1605bd6df994c6173c1e977d7ade7b651292fab2bd010"
            ],
            "version": "==2.2.0"
        },
        "pytest": {
            "hashes": [
                "sha256:54713b26c97538db6ff0703a12b19aeaeb60b5e599de542e7fca0ec83b9038e8",
                "sha256:829230122facf05a5f81a6d4dfe6454a04978ea3746853b2b84567ecf8e5c526"
            ],
            "version": "==3.5.1"
        },
        "pytest-cov": {
            "hashes": [
                "sha256:03aa752cf11db41d281ea1d807d954c4eda35cfa1b21d6971966cc041bbf6e2d",
                "sha256:890fe5565400902b0c78b5357004aab1c814115894f4f21370e2433256a3eeec"
            ],
            "index": "pypi",
            "version": "==2.5.1"
        },
        "pytest-django": {
            "hashes": [
                "sha256:534505e0261cc566279032d9d887f844235342806fd63a6925689670fa1b29d7",
                "sha256:7501942093db2250a32a4e36826edfc542347bb9b26c78ed0649cdcfd49e5789"
            ],
            "index": "pypi",
            "version": "==3.2.1"
        },
        "pytest-mock": {
            "hashes": [
                "sha256:53801e621223d34724926a5c98bd90e8e417ce35264365d39d6c896388dcc928",
                "sha256:d89a8209d722b8307b5e351496830d5cc5e192336003a485443ae9adeb7dd4c0"
            ],
            "index": "pypi",
            "version": "==1.10.0"
        },
        "python-dateutil": {
            "hashes": [
                "sha256:1adb80e7a782c12e52ef9a8182bebeb73f1d7e24e374397af06fb4956c8dc5c0",
                "sha256:e27001de32f627c22380a688bcc43ce83504a7bc5da472209b4c70f02829f0b8"
            ],
            "version": "==2.7.3"
        },
        "pytz": {
            "hashes": [
                "sha256:65ae0c8101309c45772196b21b74c46b2e5d11b6275c45d251b150d5da334555",
                "sha256:c06425302f2cf668f1bba7a0a03f3c1d34d4ebeef2c72003da308b3947c7f749"
            ],
            "index": "pypi",
            "version": "==2018.4"
        },
        "pyyaml": {
            "hashes": [
                "sha256:0c507b7f74b3d2dd4d1322ec8a94794927305ab4cebbe89cc47fe5e81541e6e8",
                "sha256:16b20e970597e051997d90dc2cddc713a2876c47e3d92d59ee198700c5427736",
                "sha256:3262c96a1ca437e7e4763e2843746588a965426550f3797a79fca9c6199c431f",
                "sha256:326420cbb492172dec84b0f65c80942de6cedb5233c413dd824483989c000608",
                "sha256:4474f8ea030b5127225b8894d626bb66c01cda098d47a2b0d3429b6700af9fd8",
                "sha256:592766c6303207a20efc445587778322d7f73b161bd994f227adaa341ba212ab",
                "sha256:5ac82e411044fb129bae5cfbeb3ba626acb2af31a8d17d175004b70862a741a7",
                "sha256:5f84523c076ad14ff5e6c037fe1c89a7f73a3e04cf0377cb4d017014976433f3",
                "sha256:827dc04b8fa7d07c44de11fabbc888e627fa8293b695e0f99cb544fdfa1bf0d1",
                "sha256:b4c423ab23291d3945ac61346feeb9a0dc4184999ede5e7c43e1ffb975130ae6",
                "sha256:bc6bced57f826ca7cb5125a10b23fd0f2fff3b7c4701d64c439a300ce665fff8",
                "sha256:c01b880ec30b5a6e6aa67b09a2fe3fb30473008c85cd6a67359a1b15ed6d83a4",
                "sha256:ca233c64c6e40eaa6c66ef97058cdc80e8d0157a443655baa1b2966e812807ca",
                "sha256:e863072cdf4c72eebf179342c94e6989c67185842d9997960b3e69290b2fa269"
            ],
            "version": "==3.12"
        },
        "requests": {
            "hashes": [
                "sha256:6a1b267aa90cac58ac3a765d067950e7dbbf75b1da07e895d1f594193a40a38b",
                "sha256:9c443e7324ba5b85070c4a818ade28bfabedf16ea10206da1132edaa6dda237e"
            ],
            "version": "==2.18.4"
        },
        "six": {
            "hashes": [
                "sha256:70e8a77beed4562e7f14fe23a786b54f6296e34344c23bc42f07b15018ff98e9",
                "sha256:832dc0e10feb1aa2c68dcc57dbb658f1c7e65b9b61af69048abc87a2db00a0eb"
            ],
            "version": "==1.11.0"
        },
        "snowballstemmer": {
            "hashes": [
                "sha256:919f26a68b2c17a7634da993d91339e288964f93c274f1343e3bbbe2096e1128",
                "sha256:9f3bcd3c401c3e862ec0ebe6d2c069ebc012ce142cce209c098ccb5b09136e89"
            ],
            "version": "==1.2.1"
        },
        "sphinx": {
            "hashes": [
                "sha256:2e7ad92e96eff1b2006cf9f0cdb2743dacbae63755458594e9e8238b0c3dc60b",
                "sha256:e9b1a75a3eae05dded19c80eb17325be675e0698975baae976df603b6ed1eb10"
            ],
            "index": "pypi",
            "version": "==1.7.4"
        },
        "sphinx-autobuild": {
            "hashes": [
                "sha256:66388f81884666e3821edbe05dd53a0cfb68093873d17320d0610de8db28c74e",
                "sha256:e60aea0789cab02fa32ee63c7acae5ef41c06f1434d9fd0a74250a61f5994692"
            ],
            "index": "pypi",
            "version": "==0.7.1"
        },
        "sphinxcontrib-websupport": {
            "hashes": [
                "sha256:7a85961326aa3a400cd4ad3c816d70ed6f7c740acd7ce5d78cd0a67825072eb9",
                "sha256:f4932e95869599b89bf4f80fc3989132d83c9faa5bf633e7b5e0c25dffb75da2"
            ],
            "version": "==1.0.1"
        },
        "sqlparse": {
            "hashes": [
                "sha256:ce028444cfab83be538752a2ffdb56bc417b7784ff35bb9a3062413717807dec",
                "sha256:d9cf190f51cbb26da0412247dfe4fb5f4098edb73db84e02f9fc21fdca31fed4"
            ],
            "version": "==0.2.4"
        },
        "text-unidecode": {
            "hashes": [
                "sha256:5a1375bb2ba7968740508ae38d92e1f889a0832913cb1c447d5e2046061a396d",
                "sha256:801e38bd550b943563660a91de8d4b6fa5df60a542be9093f7abf819f86050cc"
            ],
            "version": "==1.2"
        },
        "tornado": {
            "hashes": [
                "sha256:1b83d5c10550f2653380b4c77331d6f8850f287c4f67d7ce1e1c639d9222fbc7",
                "sha256:408d129e9d13d3c55aa73f8084aa97d5f90ed84132e38d6932e63a67d5bec563",
                "sha256:88ce0282cce70df9045e515f578c78f1ebc35dcabe1d70f800c3583ebda7f5f5",
                "sha256:ba9fbb249ac5390bff8a1d6aa4b844fd400701069bda7d2e380dfe2217895101",
                "sha256:c050089173c2e9272244bccfb6a8615fb9e53b79420a5551acfa76094ecc3111"
            ],
            "version": "==5.0.2"
        },
        "urllib3": {
            "hashes": [
                "sha256:06330f386d6e4b195fbfc736b297f58c5a892e4440e54d294d7004e3a9bbea1b",
                "sha256:cc44da8e1145637334317feebd728bd869a35285b93cbb4cca2577da7e62db4f"
            ],
            "version": "==1.22"
        },
        "watchdog": {
            "hashes": [
                "sha256:7e65882adb7746039b6f3876ee174952f8eaaa34491ba34333ddf1fe35de4162"
            ],
            "version": "==0.8.3"
        }
    }
}<|MERGE_RESOLUTION|>--- conflicted
+++ resolved
@@ -1,11 +1,7 @@
 {
     "_meta": {
         "hash": {
-<<<<<<< HEAD
-            "sha256": "67696ebb8f5d6ed52d0fae9f8bcd7a9be9e1ce09d3a523c640f3b949f40c6cbe"
-=======
-            "sha256": "3b6b55dc8523af6ef0337aa2512e677ff2ab971221c11d63d651ba515bdfde15"
->>>>>>> baab1dab
+            "sha256": "5bf5d5b5ae360bafb2f9dbf365b656c0da7cd92b2ab0c09389bce132a77fa8c4"
         },
         "pipfile-spec": 6,
         "requires": {},
@@ -277,12 +273,12 @@
         },
         "minio": {
             "hashes": [
-                "sha256:17c5d77388e9afc042bd1928400c7d761685a52b8b84730d7fee18800e5e121a",
-                "sha256:5d4d086726bb7800570a86a040c607793235e190299f0d18aa0d2277492f393b",
-                "sha256:76ad6d67e40061ba9bae11444965148d95619c8c9c49df461ea9b2896ec65588"
-            ],
-            "index": "pypi",
-            "version": "==3.0.4"
+                "sha256:576197a63d5123ce9b8d0c0a3e184cb6049e5b16df3170728203039c10cd785a",
+                "sha256:930b8f5ae8d5996f9efa2296b3c476b173bd1be64324b4c8f0919c8b6b55fb6f",
+                "sha256:f47175ed78420a6e6e2896c71225b5ef71cd0b604d60122cd3048e4c1fdb680f"
+            ],
+            "index": "pypi",
+            "version": "==4.0.0"
         },
         "mysqlclient": {
             "hashes": [
@@ -679,12 +675,6 @@
         },
         "faker": {
             "hashes": [
-<<<<<<< HEAD
-                "sha256:226d8fa67a8cf8b4007aab721f67639f130e9cfdc53a7095a2290ebb07a65c71",
-                "sha256:48fed4b4a191e2b42ad20c14115f1c6d36d338b80192075d7573f0f42d7fb321"
-            ],
-            "version": "==0.8.13"
-=======
                 "sha256:782a58cec0e083df8e3536b0a890fce9bdc1633782c140b64183dcc626fea53e",
                 "sha256:a77a1a2223a8e0d32618878350bbd2171040f32b526ba2cddfab8864704bb370"
             ],
@@ -723,7 +713,6 @@
                 "sha256:a6be69091dac236ea9c6bc7d012beab42010fa914c459791d627dad4910eb665"
             ],
             "version": "==1.0"
->>>>>>> baab1dab
         },
         "more-itertools": {
             "hashes": [
